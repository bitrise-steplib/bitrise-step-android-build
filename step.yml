--- conflicted
+++ resolved
@@ -93,16 +93,10 @@
     opts:
       title: Variant
       summary: |
-<<<<<<< HEAD
-        Set the variant that you want to build. To see your available variants, please open your project in Android Studio and go in [Project Structure] -> variants section.
+        Set the variant(s) that you want to build. To see your available variants, please open your project in Android Studio and go in [Project Structure] -> variants section.
       description: |
-        Set the variant that you want to build. To see your available variants, please open your project in Android Studio and go in [Project Structure] -> variants section.
-=======
-        Set the variant(s) that you want to build. To see your available variants please open your project in Android Studio and go in [Project Structure] -> variants section.
-      description: |
-        Set the variant(s) that you want to build. To see your available variants please open your project in Android Studio and go in [Project Structure] -> variants section.
+        Set the variant(s) that you want to build. To see your available variants, please open your project in Android Studio and go in [Project Structure] -> variants section.
         You can set multiple variants separated by `\n` character. For instance: `- variant: myvariant1\nmyvariant2`.
->>>>>>> 706b93d1
       is_required: false
   - build_type: apk
     opts:
